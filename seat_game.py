--- conflicted
+++ resolved
@@ -96,31 +96,10 @@
         if options:
             self._options = options
 
-<<<<<<< HEAD
-        self.game_round = 1
-        self._seat_numbers: List[PrivateNumber] = []
-        self.current_x: List[PrivateNumber] = self.init_x()
-        self.__cached_game_over: Optional[bool] = None
-
-        if player_count != 0:
-            self._seat_numbers = cast(List[PrivateNumber],
-                                      list(range(0, player_count)))
-            self.shuffle()
-
-    # swaps the numbers in two seats
-    def swap_seats(self, first: Seat, second: Seat) -> None:
-        self.__cached_game_over = None
-        self._seat_numbers[first], self._seat_numbers[second] = (
-            self._seat_numbers[second], self._seat_numbers[first])
-
-    def number_in_seat(self, seat: Seat) -> PrivateNumber:
-        return self._seat_numbers[seat]
-=======
         self.current_round = 1
         self.players: List[GenP] = []
         self.current_x: List[PrivateNumber] = []
         self.__cached_streak_result: Optional[StreakResult] = None
->>>>>>> acea469c
 
     @property
     def x_count(self) -> int:
@@ -168,109 +147,25 @@
         # Divide the series of numbers into x_count parts, take the beginning
         # of each part and offset by number of rounds-1, mod player count
         for i in range(self.x_count):
-<<<<<<< HEAD
             res.append(
                 (
                     (i*self.player_count)//self.x_count
-                    + self.game_round-1)
+                    + self.current_round-1)
                 % self.player_count)
-        return cast(List[PrivateNumber], res)
-=======
-            res.append(PrivateNumber((i//self.x_count + self.current_round-1)
-                                     % self.player_count))
         return res
->>>>>>> acea469c
 
     @property
     def player_count(self) -> int:
         return len(self.players)
 
     def new_round(self) -> None:
-<<<<<<< HEAD
-        self.__cached_game_over = None
-        self.game_round += 1
+        self.__cached_streak_result = None
+        self.current_round += 1
         if len(self.current_x) == self.x_count:
-            self.current_x = [cast(PrivateNumber, (x+1) % self.player_count)
+            self.current_x = [(x+1) % self.player_count
                               for x in self.current_x]
         else:
             self.current_x = self.init_x()
-
-    def add_seat(self) -> Seat:
-        """Take a random number between 0 and old number of players, inclusive.
-        Increment all old numbers higher or equal by 1.
-        Take a random seat between 0 and old number of players (inclusive).
-        Increment all old seats higher or equal to that by 1.
-
-        We also increment X by 1 if it's higher than the added number. This
-        to avoid the same player being X twice.
-
-        Previous algorithm was:
-        Take a random number, giving the seat with that number last.
-        Take a random seat, moving the number in that seat last.
-        Increase current X by 1. Recalculate win_streak_length.
-
-        This was changed:
-        1. to be consistent with seat removal
-        2. Number-wise, not to screw up a specific player.
-        2.1 If the game has
-        started all higher numbers will know the new player has a lower number
-        than them, and all lower numbers will know the new player has a higher
-        number. This gives a minor information advantage to all old players.
-        (although crucially if your two neighbours are communicating they can
-        figure it out). This is maybe outweighed by their streak & alliances
-        being screwed with. Maybe better simply to announce the new players
-        number.
-        2.2 But in the other case only the old owner of the number
-        will know the new players number, and the new player will know the old
-        players number, which is very unfair to the old player, who not only
-        has to find new friends, his secret number was also revealed.
-        3. Seat-wise, not to screw up specific players.
-        3.1 There's no info being given out, but if the old owner of the seat
-        had fought hard for it he's now randomly last in the circle.
-        Players arranging around the end of the circle is now also at a
-        disadvantage, and therefore have a stake against new player joining.
-        3.2 In the new circle one team may be screwed if the new player
-        randomly takes a spot within their streak. This is unfortunate, but at
-        least the risk of this is fairly spread amongst all players.
-        Players curently owning a series of chairs have an incentive to
-        campaign against new players joining, but if you're late into the game
-        you probably shouldn't add new players.
-        """
-        self.__cached_game_over = None
-        old_player_count = self.player_count
-
-        new_seat: Seat = cast(Seat,
-                              random.randint(0, old_player_count))
-
-        new_number: PrivateNumber = cast(PrivateNumber,
-                                         random.randint(0, old_player_count))
-
-        # Increment all higher or equal numbers by 1
-        self._seat_numbers = [cast(PrivateNumber, x+1)
-                              if x >= new_number else x
-                              for x in self._seat_numbers]
-
-        # add seat
-        self._seat_numbers.insert(new_seat, new_number)
-
-        # TODO: Hrmmmmmmm
-        self.current_x = self.init_x()
-
-        return new_seat
-
-    def remove_seat(self, seat: Seat) -> None:
-        self.__cached_game_over = None
-        removed_number = self._seat_numbers.pop(seat)
-
-        # decrement all latter numbers by 1
-        self._seat_numbers = [cast(PrivateNumber, x-1)
-                              if x > removed_number else x
-                              for x in self._seat_numbers]
-=======
-        self.__cached_streak_result = None
-        self.current_round += 1
-        self.current_x = [(x+1) % self.player_count
-                          for x in self.current_x]
 
     def add_player(self, player: GenP) -> None:
         """Add a player with a random number and seat, that doesn't increase
@@ -317,7 +212,6 @@
                 other.seat -= 1
             if other.number >= player.number:
                 other.number -= 1
->>>>>>> acea469c
 
         for i in range(len(self.current_x)):
             if self.current_x[i] > player.number:
